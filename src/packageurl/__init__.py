--- conflicted
+++ resolved
@@ -514,7 +514,7 @@
 
         path = path.lstrip("/")
 
-        namespace = ""
+        namespace: Optional[str] = ""
         # NPM purl have a namespace in the path
         # and the namespace in an npm purl is
         # different from others because it starts with `@`
@@ -528,22 +528,12 @@
             version = None
 
         ns_name = remainder.strip().strip("/")
-<<<<<<< HEAD
-        ns_name = ns_name.split("/")
-        ns_name = [seg for seg in ns_name if seg and seg.strip()]
-        name = ""
-        if not namespace and len(ns_name) > 1:
-            name = ns_name[-1]
-            ns = ns_name[0:-1]
-=======
         ns_name_parts = ns_name.split("/")
         ns_name_parts = [seg for seg in ns_name_parts if seg and seg.strip()]
-        namespace: Optional[str] = ""
         name = ""
-        if len(ns_name_parts) > 1:
+        if not namespace and len(ns_name_parts) > 1:
             name = ns_name_parts[-1]
             ns = ns_name_parts[0:-1]
->>>>>>> f76d98bd
             namespace = "/".join(ns)
         elif len(ns_name_parts) == 1:
             name = ns_name_parts[0]
