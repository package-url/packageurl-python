--- conflicted
+++ resolved
@@ -334,16 +334,6 @@
     assert len(s) == 1
 
 
-<<<<<<< HEAD
-def test_vers_validation_ok():
-    url = PackageURL.from_string("pkg:pypi/requests?vers=vers:pypi/>=2.0")
-    assert url.qualifiers["vers"] == "vers:pypi/>=2.0"
-
-
-def test_vers_validation_fails():
-    with pytest.raises(ValueError, match="must start with the 'vers:' URI scheme."):
-        PackageURL.from_string("pkg:pypi/requests?vers=>=2.0")
-=======
 def test_colons_in_name_are_handled_correctly() -> None:
     p = PackageURL.from_string(
         "pkg:nuget/libiconv:%20character%20set%20conversion%20library@1.9?package-id=e11a609df352e292"
@@ -386,4 +376,13 @@
         p.to_string()
         == "pkg:nuget/an:odd:space/libiconv:%20character%20set%20conversion%20library@1.9?package-id=e11a609df352e292"
     )
->>>>>>> abe38060
+
+
+def test_vers_validation_ok():
+    url = PackageURL.from_string("pkg:pypi/requests?vers=vers:pypi/>=2.0")
+    assert url.qualifiers["vers"] == "vers:pypi/>=2.0"
+
+
+def test_vers_validation_fails():
+    with pytest.raises(ValueError, match="must start with the 'vers:' URI scheme."):
+        PackageURL.from_string("pkg:pypi/requests?vers=>=2.0")